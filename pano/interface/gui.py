--- conflicted
+++ resolved
@@ -41,12 +41,7 @@
   QML = utils.DIR.QT / 'qml/Panorama.qml'
 
 
-<<<<<<< HEAD
-def _init(debug, loglevel, qmh):
-  loglevel = min(loglevel, (10 if debug else 20))
-=======
 def _init(loglevel):
->>>>>>> 42eac8a8
   utils.set_logger(loglevel)
 
   if loglevel < 10:
@@ -68,12 +63,8 @@
 @click.option('-l', '--loglevel', default=20)
 def main(debug=False, loglevel=20):
   freeze_support()
-<<<<<<< HEAD
-  _init(debug=debug, loglevel=loglevel, qmh=loglevel < 10)
-=======
   loglevel = min(loglevel, (10 if debug else 20))
   _init(loglevel=loglevel)
->>>>>>> 42eac8a8
 
   QtQml.qmlRegisterType(FigureCanvas, 'Backend', 1, 0, 'FigureCanvas')
 
